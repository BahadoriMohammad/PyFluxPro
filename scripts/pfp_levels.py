--- conflicted
+++ resolved
@@ -346,27 +346,16 @@
     # check units of Fco2
     pfp_utils.CheckFco2Units(ds6, "umol/m^2/s", convert_units=True)
     # get ER from the observed Fco2
-<<<<<<< HEAD
-    pfp_rp.GetERFromFco2(cf, ds6)
-    # return code will be non-zero if turbulance filter not applied to CO2 flux
-    if ds6.info["returncodes"]["value"] != 0:
-=======
     try:
         pfp_rp.GetERFromFco2(ds6, l6_info)
     except RuntimeError:
->>>>>>> a06c0c3f
         return ds6
     # estimate ER using SOLO
     try:
         pfp_rp.ERUsingSOLO(main_gui, ds6, l6_info, "ERUsingSOLO")
-<<<<<<< HEAD
-        if ds6.info["returncodes"]["value"] != 0:
-            return ds6
-=======
     except RuntimeError:
         msg = " Error using SOLO to estimate ER"
         logger.error(msg)
->>>>>>> a06c0c3f
     # estimate ER using Lloyd-Taylor
     try:
         # open the Excel file for writing all outputs
