--- conflicted
+++ resolved
@@ -1,11 +1,8 @@
 version_name = "PyFluxPro"
-<<<<<<< HEAD
 version_number = "V3.5.0"
 # V3.5.0 - February 2023
 #        - implement ability to browse THREDDS server and open remote files
 #        - add ability to convert FluxNet subset HH files to netCDF using L1
-=======
-version_number = "V3.4.14"
 # V3.4.14 - June 2023
 #         - fix problem associated with MDS gap filling and data sets that start
 #           at YYYY-01-01 00:00
@@ -16,7 +13,6 @@
 #           - numpy.array() default is copy=True
 #           - numpy.ma.array() default is copy=False
 #           - changed all calls to numpy.ma.array() to include copy=True
->>>>>>> f8f80aa6
 # V3.4.13 - May 2023
 #         - remove numpy dtypes e.g. dtype=numpy.int becomes dtype=int
 # V3.4.12 - March 2023
