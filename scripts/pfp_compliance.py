--- conflicted
+++ resolved
@@ -1466,17 +1466,11 @@
     t_covars = ["UxT", "UyT", "UzT"]
     m_covars = ["UxUy", "UxUz", "UyUz"]
     # anything with 'IRGA' in the variable name
-<<<<<<< HEAD
     irga_labels = [l for l in cfg_labels if "_IRGA_" in l]
     irga_diag_labels = ["Diag_IRGA"]
     # anything with 'SONIC' in the variable name
     sonic_labels = [l for l in cfg_labels if "_SONIC_" in l]
     sonic_diag_labels = ["Diag_SONIC"]
-=======
-    irga_labels = [l for l in cfg_labels if "_IRGA" in l]
-    # anything with 'SONIC' in the variable name
-    sonic_labels = [l for l in cfg_labels if "_SONIC" in l]
->>>>>>> 9c1c45f8
     # fluxes from EddyPro, EasyFlux and the like
     fco2_labels = [l for l in cfg_labels if l[0:4] == "Fco2"]
     sco2_labels = [l for l in cfg_labels if l[0:4] == "Sco2"]
